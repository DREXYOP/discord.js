--- conflicted
+++ resolved
@@ -3,18 +3,13 @@
 const GuildMember = require('./GuildMember');
 const Collection = require('../util/Collection');
 const { ChannelTypes } = require('../util/Constants');
-<<<<<<< HEAD
-=======
 const Util = require('../util/Util');
->>>>>>> d7c5baf7
 
 /**
  * Keeps track of mentions in a {@link Message}.
  */
 class MessageMentions {
   constructor(message, users, roles, everyone, crosspostedChannels) {
-<<<<<<< HEAD
-=======
     /**
      * The client the message is from
      * @type {Client}
@@ -37,7 +32,6 @@
      */
     Object.defineProperty(this, '_content', { value: message.content });
 
->>>>>>> d7c5baf7
     /**
      * Whether `@everyone` or `@here` were mentioned
      * @type {boolean}
@@ -60,9 +54,6 @@
           }
           const user = message.client.users.add(mention);
           this.users.set(user.id, user);
-          if (mention.member && message.guild && !message.guild.members.has(mention.id)) {
-            message.guild._addMember(Object.assign(mention.member, { user }), false);
-          }
         }
       }
     } else {
@@ -73,11 +64,7 @@
       if (roles instanceof Collection) {
         /**
          * Any roles that were mentioned
-<<<<<<< HEAD
-         * <info>Order as received from the API, not as they appear in the message content</
-=======
          * <info>Order as received from the API, not as they appear in the message content</info>
->>>>>>> d7c5baf7
          * @type {Collection<Snowflake, Role>}
          */
         this.roles = new Collection(roles);
@@ -109,32 +96,19 @@
     /**
      * Crossposted channel data.
      * @typedef {Object} CrosspostedChannel
-<<<<<<< HEAD
-     * @property {Snowflake} channelID ID of the mentioned channel
-     * @property {Snowflake} guildID ID of the guild that has the channel
-     * @property {string} type Type of the channel
-     * @property {string} name Name of the channel
-=======
      * @property {string} channelID ID of the mentioned channel
      * @property {string} guildID ID of the guild that has the channel
      * @property {string} type Type of the channel
      * @property {string} name The name of the channel
->>>>>>> d7c5baf7
      */
 
     if (crosspostedChannels) {
       if (crosspostedChannels instanceof Collection) {
         /**
-<<<<<<< HEAD
-        * A collection of crossposted channels
-        * @type {Collection<Snowflake, CrosspostedChannel>}
-        */
-=======
          * A collection of crossposted channels
          * <info>Order as received from the API, not as they appear in the message content</info>
          * @type {Collection<Snowflake, CrosspostedChannel>}
          */
->>>>>>> d7c5baf7
         this.crosspostedChannels = new Collection(crosspostedChannels);
       } else {
         this.crosspostedChannels = new Collection();
@@ -156,11 +130,7 @@
 
   /**
    * Any members that were mentioned (only in {@link TextChannel}s)
-<<<<<<< HEAD
-   * <info>Order as received from the API, not as they appear in the message content</
-=======
    * <info>Order as received from the API, not as they appear in the message content</info>
->>>>>>> d7c5baf7
    * @type {?Collection<Snowflake, GuildMember>}
    * @readonly
    */
