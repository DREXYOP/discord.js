'use strict';

const Base = require('./Base');
const { ChannelTypes } = require('../util/Constants');
const Snowflake = require('../util/Snowflake');

/**
 * Represents any channel on Discord.
 * @extends {Base}
 */
class Channel extends Base {
  constructor(client, data) {
    super(client);

    const type = Object.keys(ChannelTypes)[data.type];
    /**
     * The type of the channel, either:
     * * `dm` - a DM channel
     * * `text` - a guild text channel
     * * `voice` - a guild voice channel
     * * `category` - a guild category channel
     * * `news` - a guild news channel
     * * `store` - a guild store channel
<<<<<<< HEAD
=======
     * * `unknown` - a generic channel of unknown type, could be Channel or GuildChannel
>>>>>>> d7c5baf7
     * @type {string}
     */
    this.type = type ? type.toLowerCase() : 'unknown';

    /**
     * Whether the channel has been deleted
     * @type {boolean}
     */
    this.deleted = false;

<<<<<<< HEAD
    /**
     * Whether the channel has been deleted
     * @type {boolean}
     */
    this.deleted = false;

    if (data) this.setup(data);
=======
    if (data) this._patch(data);
>>>>>>> d7c5baf7
  }

  _patch(data) {
    /**
     * The unique ID of the channel
     * @type {Snowflake}
     */
    this.id = data.id;
  }

  /**
   * The timestamp the channel was created at
   * @type {number}
   * @readonly
   */
  get createdTimestamp() {
    return Snowflake.deconstruct(this.id).timestamp;
  }

  /**
   * The time the channel was created at
   * @type {Date}
   * @readonly
   */
  get createdAt() {
    return new Date(this.createdTimestamp);
  }

  /**
   * When concatenated with a string, this automatically returns the channel's mention instead of the Channel object.
   * @returns {string}
   * @example
   * // Logs: Hello from <#123456789012345678>!
   * console.log(`Hello from ${channel}!`);
   */
  toString() {
    return `<#${this.id}>`;
  }

  /**
   * Deletes this channel.
   * @returns {Promise<Channel>}
   * @example
   * // Delete the channel
   * channel.delete()
   *   .then(console.log)
   *   .catch(console.error);
   */
  delete() {
    return this.client.api
      .channels(this.id)
      .delete()
      .then(() => this);
  }

  /**
   * Fetches this channel.
   * @returns {Promise<Channel>}
   */
  fetch() {
    return this.client.channels.fetch(this.id, true);
  }

  static create(client, data, guild) {
    const Structures = require('../util/Structures');
    let channel;
    if (!data.guild_id && !guild) {
      switch (data.type) {
        case ChannelTypes.DM: {
          const DMChannel = Structures.get('DMChannel');
          channel = new DMChannel(client, data);
          break;
        }
        case ChannelTypes.GROUP: {
          const PartialGroupDMChannel = require('./PartialGroupDMChannel');
          channel = new PartialGroupDMChannel(client, data);
          break;
        }
      }
    } else {
      guild = guild || client.guilds.cache.get(data.guild_id);
      if (guild) {
        switch (data.type) {
          case ChannelTypes.TEXT: {
            const TextChannel = Structures.get('TextChannel');
            channel = new TextChannel(guild, data);
            break;
          }
          case ChannelTypes.VOICE: {
            const VoiceChannel = Structures.get('VoiceChannel');
            channel = new VoiceChannel(guild, data);
            break;
          }
          case ChannelTypes.CATEGORY: {
            const CategoryChannel = Structures.get('CategoryChannel');
            channel = new CategoryChannel(guild, data);
            break;
          }
          case ChannelTypes.NEWS: {
            const NewsChannel = Structures.get('NewsChannel');
            channel = new NewsChannel(guild, data);
            break;
          }
          case ChannelTypes.STORE: {
            const StoreChannel = Structures.get('StoreChannel');
            channel = new StoreChannel(guild, data);
            break;
          }
        }
        if (channel) guild.channels.cache.set(channel.id, channel);
      }
    }
    return channel;
  }

  toJSON(...props) {
    return super.toJSON({ createdTimestamp: true }, ...props);
  }
}

module.exports = Channel;<|MERGE_RESOLUTION|>--- conflicted
+++ resolved
@@ -21,10 +21,7 @@
      * * `category` - a guild category channel
      * * `news` - a guild news channel
      * * `store` - a guild store channel
-<<<<<<< HEAD
-=======
      * * `unknown` - a generic channel of unknown type, could be Channel or GuildChannel
->>>>>>> d7c5baf7
      * @type {string}
      */
     this.type = type ? type.toLowerCase() : 'unknown';
@@ -35,17 +32,7 @@
      */
     this.deleted = false;
 
-<<<<<<< HEAD
-    /**
-     * Whether the channel has been deleted
-     * @type {boolean}
-     */
-    this.deleted = false;
-
-    if (data) this.setup(data);
-=======
     if (data) this._patch(data);
->>>>>>> d7c5baf7
   }
 
   _patch(data) {
