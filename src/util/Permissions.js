--- conflicted
+++ resolved
@@ -1,11 +1,6 @@
-<<<<<<< HEAD
-const BitField = require('./BitField');
-const util = require('util');
-=======
 'use strict';
 
 const BitField = require('./BitField');
->>>>>>> d7c5baf7
 
 /**
  * Data structure that makes it easy to interact with a permission bitfield. All {@link GuildMember}s have a set of
@@ -15,46 +10,12 @@
  */
 class Permissions extends BitField {
   /**
-<<<<<<< HEAD
-   * @param {GuildMember} [member] Member the permissions are for **(deprecated)**
-   * @param {number|PermissionResolvable} permissions Permissions or bitfield to read from
-   */
-  constructor(member, permissions) {
-    super(typeof member === 'object' && !(member instanceof Array) ? permissions : member);
-
-    Object.defineProperty(this, '_member', {
-      writable: true,
-      value: typeof member === 'object' && !(member instanceof Array) ? member : null,
-    });
-  }
-
-  /**
-     * Member the permissions are for
-     * @type {GuildMember}
-     * @deprecated
-     */
-  get member() {
-    return this._member;
-  }
-
-  set member(value) {
-    this._member = value;
-  }
-
-  /**
-   * Bitfield of the packed permissions
-   * @type {number}
-   * @see {@link Permissions#bitfield}
-   * @deprecated
-   * @readonly
-=======
    * Data that can be resolved to give a permission number. This can be:
    * * A string (see {@link Permissions.FLAGS})
    * * A permission number
    * * An instance of Permissions
    * * An Array of PermissionResolvable
    * @typedef {string|number|Permissions|PermissionResolvable[]} PermissionResolvable
->>>>>>> d7c5baf7
    */
 
   /**
@@ -71,100 +32,15 @@
    * Checks whether the bitfield has a permission, or multiple permissions.
    * @param {PermissionResolvable} permission Permission(s) to check for
    * @param {boolean} [checkAdmin=true] Whether to allow the administrator permission to override
-<<<<<<< HEAD
    * @returns {boolean}
    */
   has(permission, checkAdmin = true) {
     return (checkAdmin && super.has(this.constructor.FLAGS.ADMINISTRATOR)) || super.has(permission);
   }
-
-  /**
-   * Checks whether the user has a certain permission, e.g. `READ_MESSAGES`.
-   * @param {PermissionResolvable} permission The permission to check for
-   * @param {boolean} [explicit=false] Whether to require the user to explicitly have the exact permission
-   * @returns {boolean}
-   * @see {@link Permissions#has}
-   * @deprecated
-   */
-  hasPermission(permission, explicit = false) {
-    return this.has(permission, !explicit);
-  }
-
-  /**
-   * Checks whether the user has all specified permissions.
-   * @param {PermissionResolvable} permissions The permissions to check for
-   * @param {boolean} [explicit=false] Whether to require the user to explicitly have the exact permissions
-   * @returns {boolean}
-   * @see {@link Permissions#has}
-   * @deprecated
-   */
-  hasPermissions(permissions, explicit = false) {
-    return this.has(permissions, !explicit);
-  }
-
-  /**
-   * Checks whether the user has all specified permissions, and lists any missing permissions.
-   * @param {PermissionResolvable} permissions The permissions to check for
-   * @param {boolean} [explicit=false] Whether to require the user to explicitly have the exact permissions
-   * @returns {PermissionResolvable}
-   * @see {@link Permissions#missing}
-   * @deprecated
-   */
-  missingPermissions(permissions, explicit = false) {
-    return this.missing(permissions, !explicit);
-=======
-   * @returns {boolean}
-   */
-  has(permission, checkAdmin = true) {
-    return (checkAdmin && super.has(this.constructor.FLAGS.ADMINISTRATOR)) || super.has(permission);
->>>>>>> d7c5baf7
-  }
 }
 
 /**
- * Data that can be resolved to give a permission number. This can be:
- * * A string (see {@link Permissions.FLAGS})
- * * A permission number
- * @typedef {string|number|Permissions|PermissionResolvable[]} PermissionResolvable
- */
-
-/**
  * Numeric permission flags. All available properties:
-<<<<<<< HEAD
- * - `ADMINISTRATOR` (implicitly has *all* permissions, and bypasses all channel overwrites)
- * - `CREATE_INSTANT_INVITE` (create invitations to the guild)
- * - `KICK_MEMBERS`
- * - `BAN_MEMBERS`
- * - `MANAGE_CHANNELS` (edit and reorder channels)
- * - `MANAGE_GUILD` (edit the guild information, region, etc.)
- * - `ADD_REACTIONS` (add new reactions to messages)
- * - `VIEW_AUDIT_LOG`
- * - `PRIORITY_SPEAKER`
- * - `STREAM`
- * - `VIEW_CHANNEL`
- * - `READ_MESSAGES` **(deprecated)**
- * - `SEND_MESSAGES`
- * - `SEND_TTS_MESSAGES`
- * - `MANAGE_MESSAGES` (delete messages and reactions)
- * - `EMBED_LINKS` (links posted will have a preview embedded)
- * - `ATTACH_FILES`
- * - `READ_MESSAGE_HISTORY` (view messages that were posted prior to opening Discord)
- * - `MENTION_EVERYONE`
- * - `USE_EXTERNAL_EMOJIS` (use emojis from different guilds)
- * - `EXTERNAL_EMOJIS` **(deprecated)**
- * - `CONNECT` (connect to a voice channel)
- * - `SPEAK` (speak in a voice channel)
- * - `MUTE_MEMBERS` (mute members across all voice channels)
- * - `DEAFEN_MEMBERS` (deafen members across all voice channels)
- * - `MOVE_MEMBERS` (move members between voice channels)
- * - `USE_VAD` (use voice activity detection)
- * - `CHANGE_NICKNAME`
- * - `MANAGE_NICKNAMES` (change other members' nicknames)
- * - `MANAGE_ROLES`
- * - `MANAGE_ROLES_OR_PERMISSIONS` **(deprecated)**
- * - `MANAGE_WEBHOOKS`
- * - `MANAGE_EMOJIS`
-=======
  * * `ADMINISTRATOR` (implicitly has *all* permissions, and bypasses all channel overwrites)
  * * `CREATE_INSTANT_INVITE` (create invitations to the guild)
  * * `KICK_MEMBERS`
@@ -195,7 +71,6 @@
  * * `MANAGE_ROLES`
  * * `MANAGE_WEBHOOKS`
  * * `MANAGE_EMOJIS`
->>>>>>> d7c5baf7
  * @type {Object}
  * @see {@link https://discordapp.com/developers/docs/topics/permissions}
  */
@@ -210,13 +85,7 @@
   VIEW_AUDIT_LOG: 1 << 7,
   PRIORITY_SPEAKER: 1 << 8,
   STREAM: 1 << 9,
-<<<<<<< HEAD
-
   VIEW_CHANNEL: 1 << 10,
-  READ_MESSAGES: 1 << 10,
-=======
-  VIEW_CHANNEL: 1 << 10,
->>>>>>> d7c5baf7
   SEND_MESSAGES: 1 << 11,
   SEND_TTS_MESSAGES: 1 << 12,
   MANAGE_MESSAGES: 1 << 13,
@@ -251,37 +120,5 @@
  * @type {number}
  */
 Permissions.DEFAULT = 104324673;
-<<<<<<< HEAD
-
-/**
- * @class EvaluatedPermissions
- * @classdesc The final evaluated permissions for a member in a channel
- * @see {@link Permissions}
- * @deprecated
- */
-
-Permissions.prototype.hasPermission = util.deprecate(Permissions.prototype.hasPermission,
-  'EvaluatedPermissions#hasPermission is deprecated, use Permissions#has instead');
-Permissions.prototype.hasPermissions = util.deprecate(Permissions.prototype.hasPermissions,
-  'EvaluatedPermissions#hasPermissions is deprecated, use Permissions#has instead');
-Permissions.prototype.missingPermissions = util.deprecate(Permissions.prototype.missingPermissions,
-  'EvaluatedPermissions#missingPermissions is deprecated, use Permissions#missing instead');
-Object.defineProperty(Permissions.prototype, 'raw', {
-  get: util
-    .deprecate(Object.getOwnPropertyDescriptor(Permissions.prototype, 'raw').get,
-      'EvaluatedPermissions#raw is deprecated use Permissions#bitfield instead'),
-  set: util.deprecate(Object.getOwnPropertyDescriptor(Permissions.prototype, 'raw').set,
-    'EvaluatedPermissions#raw is deprecated use Permissions#bitfield instead'),
-});
-Object.defineProperty(Permissions.prototype, 'member', {
-  get: util
-    .deprecate(Object.getOwnPropertyDescriptor(Permissions.prototype, 'member').get,
-      'EvaluatedPermissions#member is deprecated'),
-  set: util
-    .deprecate(Object.getOwnPropertyDescriptor(Permissions.prototype, 'member').set,
-      'EvaluatedPermissions#member is deprecated'),
-});
-=======
->>>>>>> d7c5baf7
 
 module.exports = Permissions;