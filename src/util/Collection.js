--- conflicted
+++ resolved
@@ -1,544 +1,13 @@
-<<<<<<< HEAD
-const util = require('util');
-=======
 'use strict';
 
 const BaseCollection = require('@discordjs/collection');
 const Util = require('./Util');
->>>>>>> d7c5baf7
 
 /**
  * A Map with additional utility methods. This is used throughout discord.js rather than Arrays for anything that has
  * an ID, for significantly improved performance and ease-of-use.
  * @extends {BaseCollection}
  */
-<<<<<<< HEAD
-class Collection extends Map {
-  constructor(iterable) {
-    super(iterable);
-
-    /**
-     * Cached array for the `array()` method - will be reset to `null` whenever `set()` or `delete()` are called
-     * @name Collection#_array
-     * @type {?Array}
-     * @private
-     */
-    Object.defineProperty(this, '_array', { value: null, writable: true, configurable: true });
-
-    /**
-     * Cached array for the `keyArray()` method - will be reset to `null` whenever `set()` or `delete()` are called
-     * @name Collection#_keyArray
-     * @type {?Array}
-     * @private
-     */
-    Object.defineProperty(this, '_keyArray', { value: null, writable: true, configurable: true });
-  }
-
-  set(key, val) {
-    this._array = null;
-    this._keyArray = null;
-    return super.set(key, val);
-  }
-
-  delete(key) {
-    this._array = null;
-    this._keyArray = null;
-    return super.delete(key);
-  }
-
-  /**
-   * Creates an ordered array of the values of this collection, and caches it internally. The array will only be
-   * reconstructed if an item is added to or removed from the collection, or if you change the length of the array
-   * itself. If you don't want this caching behavior, use `[...collection.values()]` or
-   * `Array.from(collection.values())` instead.
-   * @returns {Array}
-   */
-  array() {
-    if (!this._array || this._array.length !== this.size) this._array = [...this.values()];
-    return this._array;
-  }
-
-  /**
-   * Creates an ordered array of the keys of this collection, and caches it internally. The array will only be
-   * reconstructed if an item is added to or removed from the collection, or if you change the length of the array
-   * itself. If you don't want this caching behavior, use `[...collection.keys()]` or
-   * `Array.from(collection.keys())` instead.
-   * @returns {Array}
-   */
-  keyArray() {
-    if (!this._keyArray || this._keyArray.length !== this.size) this._keyArray = [...this.keys()];
-    return this._keyArray;
-  }
-
-  /**
-   * Obtains the first value(s) in this collection.
-   * @param {number} [count] Number of values to obtain from the beginning
-   * @returns {*|Array<*>} The single value if `count` is undefined, or an array of values of `count` length
-   */
-  first(count) {
-    if (count === undefined) return this.values().next().value;
-    if (typeof count !== 'number') throw new TypeError('The count must be a number.');
-    if (!Number.isInteger(count) || count < 1) throw new RangeError('The count must be an integer greater than 0.');
-    count = Math.min(this.size, count);
-    const arr = new Array(count);
-    const iter = this.values();
-    for (let i = 0; i < count; i++) arr[i] = iter.next().value;
-    return arr;
-  }
-
-  /**
-   * Obtains the first key(s) in this collection.
-   * @param {number} [count] Number of keys to obtain from the beginning
-   * @returns {*|Array<*>} The single key if `count` is undefined, or an array of keys of `count` length
-   */
-  firstKey(count) {
-    if (count === undefined) return this.keys().next().value;
-    if (typeof count !== 'number') throw new TypeError('The count must be a number.');
-    if (!Number.isInteger(count) || count < 1) throw new RangeError('The count must be an integer greater than 0.');
-    count = Math.min(this.size, count);
-    const arr = new Array(count);
-    const iter = this.keys();
-    for (let i = 0; i < count; i++) arr[i] = iter.next().value;
-    return arr;
-  }
-
-  /**
-   * Obtains the last value(s) in this collection. This relies on {@link Collection#array}, and thus the caching
-   * mechanism applies here as well.
-   * @param {number} [count] Number of values to obtain from the end
-   * @returns {*|Array<*>} The single value if `count` is undefined, or an array of values of `count` length
-   */
-  last(count) {
-    const arr = this.array();
-    if (count === undefined) return arr[arr.length - 1];
-    if (typeof count !== 'number') throw new TypeError('The count must be a number.');
-    if (!Number.isInteger(count) || count < 1) throw new RangeError('The count must be an integer greater than 0.');
-    return arr.slice(-count);
-  }
-
-  /**
-   * Obtains the last key(s) in this collection. This relies on {@link Collection#keyArray}, and thus the caching
-   * mechanism applies here as well.
-   * @param {number} [count] Number of keys to obtain from the end
-   * @returns {*|Array<*>} The single key if `count` is undefined, or an array of keys of `count` length
-   */
-  lastKey(count) {
-    const arr = this.keyArray();
-    if (count === undefined) return arr[arr.length - 1];
-    if (typeof count !== 'number') throw new TypeError('The count must be a number.');
-    if (!Number.isInteger(count) || count < 1) throw new RangeError('The count must be an integer greater than 0.');
-    return arr.slice(-count);
-  }
-
-  /**
-   * Obtains random value(s) from this collection. This relies on {@link Collection#array}, and thus the caching
-   * mechanism applies here as well.
-   * @param {number} [count] Number of values to obtain randomly
-   * @returns {*|Array<*>} The single value if `count` is undefined, or an array of values of `count` length
-   */
-  random(count) {
-    let arr = this.array();
-    if (count === undefined) return arr[Math.floor(Math.random() * arr.length)];
-    if (typeof count !== 'number') throw new TypeError('The count must be a number.');
-    if (!Number.isInteger(count) || count < 1) throw new RangeError('The count must be an integer greater than 0.');
-    if (arr.length === 0) return [];
-    const rand = new Array(count);
-    arr = arr.slice();
-    for (let i = 0; i < count; i++) rand[i] = arr.splice(Math.floor(Math.random() * arr.length), 1)[0];
-    return rand;
-  }
-
-  /**
-   * Obtains random key(s) from this collection. This relies on {@link Collection#keyArray}, and thus the caching
-   * mechanism applies here as well.
-   * @param {number} [count] Number of keys to obtain randomly
-   * @returns {*|Array<*>} The single key if `count` is undefined, or an array of keys of `count` length
-   */
-  randomKey(count) {
-    let arr = this.keyArray();
-    if (count === undefined) return arr[Math.floor(Math.random() * arr.length)];
-    if (typeof count !== 'number') throw new TypeError('The count must be a number.');
-    if (!Number.isInteger(count) || count < 1) throw new RangeError('The count must be an integer greater than 0.');
-    if (arr.length === 0) return [];
-    const rand = new Array(count);
-    arr = arr.slice();
-    for (let i = 0; i < count; i++) rand[i] = arr.splice(Math.floor(Math.random() * arr.length), 1)[0];
-    return rand;
-  }
-
-  /**
-   * Searches for all items where their specified property's value is identical to the given value
-   * (`item[prop] === value`).
-   * @param {string} prop The property to test against
-   * @param {*} value The expected value
-   * @returns {Array}
-   * @deprecated
-   * @example
-   * collection.findAll('username', 'Bob');
-   */
-  findAll(prop, value) {
-    if (typeof prop !== 'string') throw new TypeError('Key must be a string.');
-    if (typeof value === 'undefined') throw new Error('Value must be specified.');
-    const results = [];
-    for (const item of this.values()) {
-      if (item[prop] === value) results.push(item);
-    }
-    return results;
-  }
-
-  /**
-   * Searches for a single item where its specified property's value is identical to the given value
-   * (`item[prop] === value`), or the given function returns a truthy value. In the latter case, this is identical to
-   * [Array.find()](https://developer.mozilla.org/en-US/docs/Web/JavaScript/Reference/Global_Objects/Array/find).
-   * <warn>All collections used in Discord.js are mapped using their `id` property, and if you want to find by id you
-   * should use the `get` method. See
-   * [MDN](https://developer.mozilla.org/en-US/docs/Web/JavaScript/Reference/Global_Objects/Map/get) for details.</warn>
-   * @param {string|Function} propOrFn The property to test against, or the function to test with
-   * @param {*} [value] The expected value - only applicable and required if using a property for the first argument
-   * @returns {*}
-   * @example
-   * collection.find('username', 'Bob');
-   * @example
-   * collection.find(val => val.username === 'Bob');
-   */
-  find(propOrFn, value) {
-    if (typeof propOrFn === 'string') {
-      if (typeof value === 'undefined') throw new Error('Value must be specified.');
-      for (const item of this.values()) {
-        if (item[propOrFn] === value) return item;
-      }
-      return null;
-    } else if (typeof propOrFn === 'function') {
-      for (const [key, val] of this) {
-        if (propOrFn(val, key, this)) return val;
-      }
-      return null;
-    } else {
-      throw new Error('First argument must be a property string or a function.');
-    }
-  }
-
-  /* eslint-disable max-len */
-  /**
-   * Searches for the key of a single item where its specified property's value is identical to the given value
-   * (`item[prop] === value`), or the given function returns a truthy value. In the latter case, this is identical to
-   * [Array.findIndex()](https://developer.mozilla.org/en-US/docs/Web/JavaScript/Reference/Global_Objects/Array/findIndex).
-   * @param {string|Function} propOrFn The property to test against, or the function to test with
-   * @param {*} [value] The expected value - only applicable and required if using a property for the first argument
-   * @returns {*}
-   * @example
-   * collection.findKey('username', 'Bob');
-   * @example
-   * collection.findKey(val => val.username === 'Bob');
-   */
-  findKey(propOrFn, value) {
-    /* eslint-enable max-len */
-    if (typeof propOrFn === 'string') {
-      if (typeof value === 'undefined') throw new Error('Value must be specified.');
-      for (const [key, val] of this) {
-        if (val[propOrFn] === value) return key;
-      }
-      return null;
-    } else if (typeof propOrFn === 'function') {
-      for (const [key, val] of this) {
-        if (propOrFn(val, key, this)) return key;
-      }
-      return null;
-    } else {
-      throw new Error('First argument must be a property string or a function.');
-    }
-  }
-
-  /**
-   * Searches for the existence of a single item where its specified property's value is identical to the given value
-   * (`item[prop] === value`).
-   * <warn>Do not use this to check for an item by its ID. Instead, use `collection.has(id)`. See
-   * [MDN](https://developer.mozilla.org/en-US/docs/Web/JavaScript/Reference/Global_Objects/Map/has) for details.</warn>
-   * @param {string} prop The property to test against
-   * @param {*} value The expected value
-   * @returns {boolean}
-   * @deprecated
-   * @example
-   * if (collection.exists('username', 'Bob')) {
-   *  console.log('user here!');
-   * }
-   */
-  exists(prop, value) {
-    return Boolean(this.find(prop, value));
-  }
-
-  /**
-   * Removes entries that satisfy the provided filter function.
-   * @param {Function} fn Function used to test (should return a boolean)
-   * @param {Object} [thisArg] Value to use as `this` when executing function
-   * @returns {number} The number of removed entries
-   */
-  sweep(fn, thisArg) {
-    if (thisArg) fn = fn.bind(thisArg);
-    const previousSize = this.size;
-    for (const [key, val] of this) {
-      if (fn(val, key, this)) this.delete(key);
-    }
-    return previousSize - this.size;
-  }
-
-  /**
-   * Identical to
-   * [Array.filter()](https://developer.mozilla.org/en-US/docs/Web/JavaScript/Reference/Global_Objects/Array/filter),
-   * but returns a Collection instead of an Array.
-   * @param {Function} fn Function used to test (should return a boolean)
-   * @param {Object} [thisArg] Value to use as `this` when executing function
-   * @returns {Collection}
-   */
-  filter(fn, thisArg) {
-    if (thisArg) fn = fn.bind(thisArg);
-    const results = new Collection();
-    for (const [key, val] of this) {
-      if (fn(val, key, this)) results.set(key, val);
-    }
-    return results;
-  }
-
-  /**
-   * Identical to
-   * [Array.filter()](https://developer.mozilla.org/en-US/docs/Web/JavaScript/Reference/Global_Objects/Array/filter).
-   * @param {Function} fn Function used to test (should return a boolean)
-   * @param {Object} [thisArg] Value to use as `this` when executing function
-   * @returns {Array}
-   * @deprecated
-   */
-  filterArray(fn, thisArg) {
-    if (thisArg) fn = fn.bind(thisArg);
-    const results = [];
-    for (const [key, val] of this) {
-      if (fn(val, key, this)) results.push(val);
-    }
-    return results;
-  }
-
-  /**
-   * Partitions the collection into two collections where the first collection
-   * contains the items that passed and the second contains the items that failed.
-   * @param {Function} fn Function used to test (should return a boolean)
-   * @param {*} [thisArg] Value to use as `this` when executing function
-   * @returns {Collection[]}
-   * @example const [big, small] = collection.partition(guild => guild.memberCount > 250);
-   */
-  partition(fn, thisArg) {
-    if (typeof thisArg !== 'undefined') fn = fn.bind(thisArg);
-    const results = [new Collection(), new Collection()];
-    for (const [key, val] of this) {
-      if (fn(val, key, this)) {
-        results[0].set(key, val);
-      } else {
-        results[1].set(key, val);
-      }
-    }
-    return results;
-  }
-
-  /**
-   * Identical to
-   * [Array.map()](https://developer.mozilla.org/en-US/docs/Web/JavaScript/Reference/Global_Objects/Array/map).
-   * @param {Function} fn Function that produces an element of the new array, taking three arguments
-   * @param {*} [thisArg] Value to use as `this` when executing function
-   * @returns {Array}
-   */
-  map(fn, thisArg) {
-    if (thisArg) fn = fn.bind(thisArg);
-    const arr = new Array(this.size);
-    let i = 0;
-    for (const [key, val] of this) arr[i++] = fn(val, key, this);
-    return arr;
-  }
-
-  /**
-   * Identical to
-   * [Array.some()](https://developer.mozilla.org/en-US/docs/Web/JavaScript/Reference/Global_Objects/Array/some).
-   * @param {Function} fn Function used to test (should return a boolean)
-   * @param {Object} [thisArg] Value to use as `this` when executing function
-   * @returns {boolean}
-   */
-  some(fn, thisArg) {
-    if (thisArg) fn = fn.bind(thisArg);
-    for (const [key, val] of this) {
-      if (fn(val, key, this)) return true;
-    }
-    return false;
-  }
-
-  /**
-   * Identical to
-   * [Array.every()](https://developer.mozilla.org/en-US/docs/Web/JavaScript/Reference/Global_Objects/Array/every).
-   * @param {Function} fn Function used to test (should return a boolean)
-   * @param {Object} [thisArg] Value to use as `this` when executing function
-   * @returns {boolean}
-   */
-  every(fn, thisArg) {
-    if (thisArg) fn = fn.bind(thisArg);
-    for (const [key, val] of this) {
-      if (!fn(val, key, this)) return false;
-    }
-    return true;
-  }
-
-  /**
-   * Identical to
-   * [Array.reduce()](https://developer.mozilla.org/en-US/docs/Web/JavaScript/Reference/Global_Objects/Array/reduce).
-   * @param {Function} fn Function used to reduce, taking four arguments; `accumulator`, `currentValue`, `currentKey`,
-   * and `collection`
-   * @param {*} [initialValue] Starting value for the accumulator
-   * @returns {*}
-   */
-  reduce(fn, initialValue) {
-    let accumulator;
-    if (typeof initialValue !== 'undefined') {
-      accumulator = initialValue;
-      for (const [key, val] of this) accumulator = fn(accumulator, val, key, this);
-    } else {
-      let first = true;
-      for (const [key, val] of this) {
-        if (first) {
-          accumulator = val;
-          first = false;
-          continue;
-        }
-        accumulator = fn(accumulator, val, key, this);
-      }
-    }
-    return accumulator;
-  }
-
-  /**
-   * Identical to
-   * [Map.forEach()](https://developer.mozilla.org/en-US/docs/Web/JavaScript/Reference/Global_Objects/Map/forEach),
-   * but returns the collection instead of undefined.
-   * @param {Function} fn Function to execute for each element
-   * @param {*} [thisArg] Value to use as `this` when executing function
-   * @returns {Collection}
-   * @example
-   * collection
-   *  .tap(user => console.log(user.username))
-   *  .filter(user => user.bot)
-   *  .tap(user => console.log(user.username));
-   */
-  tap(fn, thisArg) {
-    this.forEach(fn, thisArg);
-    return this;
-  }
-
-  /**
-   * Creates an identical shallow copy of this collection.
-   * @returns {Collection}
-   * @example const newColl = someColl.clone();
-   */
-  clone() {
-    return new this.constructor(this);
-  }
-
-  /**
-   * Combines this collection with others into a new collection. None of the source collections are modified.
-   * @param {...Collection} collections Collections to merge
-   * @returns {Collection}
-   * @example const newColl = someColl.concat(someOtherColl, anotherColl, ohBoyAColl);
-   */
-  concat(...collections) {
-    const newColl = this.clone();
-    for (const coll of collections) {
-      for (const [key, val] of coll) newColl.set(key, val);
-    }
-    return newColl;
-  }
-
-  /**
-   * Calls the `delete()` method on all items that have it.
-   * @returns {Promise[]}
-   */
-  deleteAll() {
-    const returns = [];
-    for (const item of this.values()) {
-      if (item.delete) returns.push(item.delete());
-    }
-    return returns;
-  }
-
-  /**
-   * Checks if this collection shares identical key-value pairings with another.
-   * This is different to checking for equality using equal-signs, because
-   * the collections may be different objects, but contain the same data.
-   * @param {Collection} collection Collection to compare with
-   * @returns {boolean} Whether the collections have identical contents
-   */
-  equals(collection) {
-    if (!collection) return false;
-    if (this === collection) return true;
-    if (this.size !== collection.size) return false;
-    return !this.find((value, key) => {
-      const testVal = collection.get(key);
-      return testVal !== value || (testVal === undefined && !collection.has(key));
-    });
-  }
-
-  /**
-   * The sort() method sorts the elements of a collection in place and returns the collection.
-   * The sort is not necessarily stable. The default sort order is according to string Unicode code points.
-   * @param {Function} [compareFunction] Specifies a function that defines the sort order.
-   * if omitted, the collection is sorted according to each character's Unicode code point value,
-   * according to the string conversion of each element.
-   * @returns {Collection}
-   */
-  sort(compareFunction = (x, y) => +(x > y) || +(x === y) - 1) {
-    return new Collection([...this.entries()].sort((a, b) => compareFunction(a[1], b[1], a[0], b[0])));
-  }
-}
-
-Collection.prototype.findAll =
-  util.deprecate(Collection.prototype.findAll, 'Collection#findAll: use Collection#filter instead');
-
-Collection.prototype.filterArray =
-  util.deprecate(Collection.prototype.filterArray, 'Collection#filterArray: use Collection#filter instead');
-
-Collection.prototype.exists =
-  util.deprecate(Collection.prototype.exists, 'Collection#exists: use Collection#some instead');
-
-Collection.prototype.find = function find(propOrFn, value) {
-  if (typeof propOrFn === 'string') {
-    process.emitWarning('Collection#find: pass a function instead', 'DeprecationWarning');
-    if (typeof value === 'undefined') throw new Error('Value must be specified.');
-    for (const item of this.values()) {
-      if (item[propOrFn] === value) return item;
-    }
-    return null;
-  } else if (typeof propOrFn === 'function') {
-    for (const [key, val] of this) {
-      if (propOrFn(val, key, this)) return val;
-    }
-    return null;
-  } else {
-    throw new Error('First argument must be a property string or a function.');
-  }
-};
-
-Collection.prototype.findKey = function findKey(propOrFn, value) {
-  if (typeof propOrFn === 'string') {
-    process.emitWarning('Collection#findKey: pass a function instead', 'DeprecationWarning');
-    if (typeof value === 'undefined') throw new Error('Value must be specified.');
-    for (const [key, val] of this) {
-      if (val[propOrFn] === value) return key;
-    }
-    return null;
-  } else if (typeof propOrFn === 'function') {
-    for (const [key, val] of this) {
-      if (propOrFn(val, key, this)) return key;
-    }
-    return null;
-  } else {
-    throw new Error('First argument must be a property string or a function.');
-  }
-};
-
-module.exports = Collection;
-=======
 class Collection extends BaseCollection {
   toJSON() {
     return this.map(e => (typeof e.toJSON === 'function' ? e.toJSON() : Util.flatten(e)));
@@ -550,5 +19,4 @@
 /**
  * @external BaseCollection
  * @see {@link https://discord.js.org/#/docs/collection/}
- */
->>>>>>> d7c5baf7
+ */