'use strict';

const { RangeError } = require('../errors');
const Util = require('../util/Util');

/**
 * Represents an embed in a message (image/video preview, rich embed, etc.)
<<<<<<< HEAD
 * <info>This class is only used for *received* embeds. If you wish to send one, use the {@link RichEmbed} class.</info>
=======
>>>>>>> d7c5baf7
 */
class MessageEmbed {
  constructor(data = {}) {
    this.setup(data);
  }

  setup(data) {
    /**
     * The type of this embed, either:
     * * `rich` - a rich embed
     * * `image` - an image embed
     * * `video` - a video embed
     * * `gifv` - a gifv embed
     * * `article` - an article embed
     * * `link` - a link embed
     * @type {string}
     */
    this.type = data.type;

    /**
     * The title of this embed
     * @type {?string}
     */
    this.title = data.title;

    /**
     * The description of this embed
     * @type {?string}
     */
    this.description = data.description;

    /**
     * The URL of this embed
     * @type {?string}
     */
    this.url = data.url;

    /**
     * The color of this embed
     * @type {?number}
     */
    this.color = Util.resolveColor(data.color);

    /**
     * The timestamp of this embed
     * @type {?number}
     */
<<<<<<< HEAD
    this.timestamp = data.timestamp;
=======
    this.timestamp = data.timestamp ? new Date(data.timestamp).getTime() : null;
>>>>>>> d7c5baf7

    /**
     * @typedef {Object} EmbedField
     * @property {string} name The name of this field
     * @property {string} value The value of this field
     * @property {boolean} inline If this field will be displayed inline
     */

    /**
     * The fields of this embed
     * @type {EmbedField[]}
     */
    this.fields = data.fields ? this.constructor.normalizeFields(data.fields) : [];

    /**
     * @typedef {Object} MessageEmbedThumbnail
     * @property {string} url URL for this thumbnail
     * @property {string} proxyURL ProxyURL for this thumbnail
     * @property {number} height Height of this thumbnail
     * @property {number} width Width of this thumbnail
     */

    /**
     * The thumbnail of this embed (if there is one)
     * @type {?MessageEmbedThumbnail}
     */
    this.thumbnail = data.thumbnail
      ? {
          url: data.thumbnail.url,
          proxyURL: data.thumbnail.proxyURL || data.thumbnail.proxy_url,
          height: data.thumbnail.height,
          width: data.thumbnail.width,
        }
      : null;

    /**
     * @typedef {Object} MessageEmbedImage
     * @property {string} url URL for this image
     * @property {string} proxyURL ProxyURL for this image
     * @property {number} height Height of this image
     * @property {number} width Width of this image
     */
<<<<<<< HEAD
    this.footer = data.footer ? new MessageEmbedFooter(this, data.footer) : null;
  }

  /**
   * The date this embed was created
   * @type {Date}
   * @readonly
   */
  get createdAt() {
    return new Date(this.createdTimestamp);
  }

  /**
   * The hexadecimal version of the embed color, with a leading hash
   * @type {?string}
   * @readonly
   */
  get hexColor() {
    if (!this.color) return null;
    let col = this.color.toString(16);
    while (col.length < 6) col = `0${col}`;
    return `#${col}`;
  }
}
=======
>>>>>>> d7c5baf7

    /**
     * The image of this embed, if there is one
     * @type {?MessageEmbedImage}
     */
    this.image = data.image
      ? {
          url: data.image.url,
          proxyURL: data.image.proxyURL || data.image.proxy_url,
          height: data.image.height,
          width: data.image.width,
        }
      : null;

    /**
     * @typedef {Object} MessageEmbedVideo
     * @property {string} url URL of this video
     * @property {string} proxyURL ProxyURL for this video
     * @property {number} height Height of this video
     * @property {number} width Width of this video
     */

    /**
     * The video of this embed (if there is one)
     * @type {?MessageEmbedVideo}
     * @readonly
     */
    this.video = data.video
      ? {
          url: data.video.url,
          proxyURL: data.video.proxyURL || data.video.proxy_url,
          height: data.video.height,
          width: data.video.width,
        }
      : null;

    /**
     * @typedef {Object} MessageEmbedAuthor
     * @property {string} name The name of this author
     * @property {string} url URL of this author
     * @property {string} iconURL URL of the icon for this author
     * @property {string} proxyIconURL Proxied URL of the icon for this author
     */

    /**
     * The author of this embed (if there is one)
     * @type {?MessageEmbedAuthor}
     */
    this.author = data.author
      ? {
          name: data.author.name,
          url: data.author.url,
          iconURL: data.author.iconURL || data.author.icon_url,
          proxyIconURL: data.author.proxyIconURL || data.author.proxy_icon_url,
        }
      : null;

    /**
     * @typedef {Object} MessageEmbedProvider
     * @property {string} name The name of this provider
     * @property {string} url URL of this provider
     */

    /**
     * The provider of this embed (if there is one)
     * @type {?MessageEmbedProvider}
     */
    this.provider = data.provider
      ? {
          name: data.provider.name,
          url: data.provider.name,
        }
      : null;

    /**
     * @typedef {Object} MessageEmbedFooter
     * @property {string} text The text of this footer
     * @property {string} iconURL URL of the icon for this footer
     * @property {string} proxyIconURL Proxied URL of the icon for this footer
     */

    /**
     * The footer of this embed
     * @type {?MessageEmbedFooter}
     */
    this.footer = data.footer
      ? {
          text: data.footer.text,
          iconURL: data.footer.iconURL || data.footer.icon_url,
          proxyIconURL: data.footer.proxyIconURL || data.footer.proxy_icon_url,
        }
      : null;

    /**
     * The files of this embed
     * @type {Array<FileOptions|string|MessageAttachment>}
     */
    this.files = data.files || [];
  }

  /**
   * The date this embed was created at
   * @type {?Date}
   * @readonly
   */
  get createdAt() {
    return this.timestamp ? new Date(this.timestamp) : null;
  }

  /**
   * The hexadecimal version of the embed color, with a leading hash
   * @type {?string}
   * @readonly
   */
  get hexColor() {
    return this.color ? `#${this.color.toString(16).padStart(6, '0')}` : null;
  }

  /**
   * The accumulated length for the embed title, description, fields and footer text
   * @type {number}
   * @readonly
   */
  get length() {
    return (
      (this.title ? this.title.length : 0) +
      (this.description ? this.description.length : 0) +
      (this.fields.length >= 1
        ? this.fields.reduce((prev, curr) => prev + curr.name.length + curr.value.length, 0)
        : 0) +
      (this.footer ? this.footer.text.length : 0)
    );
  }

  /**
   * Adds a field to the embed (max 25).
   * @param {StringResolvable} name The name of this field
   * @param {StringResolvable} value The value of this field
   * @param {boolean} [inline=false] If this field will be displayed inline
   * @returns {MessageEmbed}
   */
  addField(name, value, inline) {
    return this.addFields({ name, value, inline });
  }

  /**
   * Adds fields to the embed (max 25).
   * @param {...EmbedFieldData|EmbedFieldData[]} fields The fields to add
   * @returns {MessageEmbed}
   */
  addFields(...fields) {
    this.fields.push(...this.constructor.normalizeFields(fields));
    return this;
  }

  /**
   * Removes, replaces, and inserts fields in the embed (max 25).
   * @param {number} index The index to start at
   * @param {number} deleteCount The number of fields to remove
   * @param {...EmbedFieldData|EmbedFieldData[]} [fields] The replacing field objects
   * @returns {MessageEmbed}
   */
  spliceFields(index, deleteCount, ...fields) {
    this.fields.splice(index, deleteCount, ...this.constructor.normalizeFields(...fields));
    return this;
  }

  /**
   * Sets the file to upload alongside the embed. This file can be accessed via `attachment://fileName.extension` when
   * setting an embed image or author/footer icons. Multiple files can be attached.
   * @param {Array<FileOptions|string|MessageAttachment>} files Files to attach
   * @returns {MessageEmbed}
   */
  attachFiles(files) {
    this.files = this.files.concat(files);
    return this;
  }

  /**
   * Sets the author of this embed.
   * @param {StringResolvable} name The name of the author
   * @param {string} [iconURL] The icon URL of the author
   * @param {string} [url] The URL of the author
   * @returns {MessageEmbed}
   */
  setAuthor(name, iconURL, url) {
    this.author = { name: Util.resolveString(name), iconURL, url };
    return this;
  }

  /**
   * Sets the color of this embed.
   * @param {ColorResolvable} color The color of the embed
   * @returns {MessageEmbed}
   */
  setColor(color) {
    this.color = Util.resolveColor(color);
    return this;
  }

  /**
   * Sets the description of this embed.
   * @param {StringResolvable} description The description
   * @returns {MessageEmbed}
   */
  setDescription(description) {
    description = Util.resolveString(description);
    this.description = description;
    return this;
  }

  /**
   * Sets the footer of this embed.
   * @param {StringResolvable} text The text of the footer
   * @param {string} [iconURL] The icon URL of the footer
   * @returns {MessageEmbed}
   */
  setFooter(text, iconURL) {
    text = Util.resolveString(text);
    this.footer = { text, iconURL };
    return this;
  }

  /**
   * Sets the image of this embed.
   * @param {string} url The URL of the image
   * @returns {MessageEmbed}
   */
  setImage(url) {
    this.image = { url };
    return this;
  }

  /**
   * Sets the thumbnail of this embed.
   * @param {string} url The URL of the thumbnail
   * @returns {MessageEmbed}
   */
  setThumbnail(url) {
    this.thumbnail = { url };
    return this;
  }

  /**
   * Sets the timestamp of this embed.
   * @param {Date|number} [timestamp=Date.now()] The timestamp or date
   * @returns {MessageEmbed}
   */
  setTimestamp(timestamp = Date.now()) {
    if (timestamp instanceof Date) timestamp = timestamp.getTime();
    this.timestamp = timestamp;
    return this;
  }

  /**
   * Sets the title of this embed.
   * @param {StringResolvable} title The title
   * @returns {MessageEmbed}
   */
  setTitle(title) {
    title = Util.resolveString(title);
    this.title = title;
    return this;
  }

  /**
   * Sets the URL of this embed.
   * @param {string} url The URL
   * @returns {MessageEmbed}
   */
  setURL(url) {
    this.url = url;
    return this;
  }

  /**
   * Transforms the embed to a plain object.
   * @returns {Object} The raw data of this embed
   */
  toJSON() {
    return {
      title: this.title,
      type: 'rich',
      description: this.description,
      url: this.url,
      timestamp: this.timestamp ? new Date(this.timestamp) : null,
      color: this.color,
      fields: this.fields,
      thumbnail: this.thumbnail,
      image: this.image,
      author: this.author
        ? {
            name: this.author.name,
            url: this.author.url,
            icon_url: this.author.iconURL,
          }
        : null,
      footer: this.footer
        ? {
            text: this.footer.text,
            icon_url: this.footer.iconURL,
          }
        : null,
    };
  }

  /**
   * Normalizes field input and resolves strings.
   * @param {StringResolvable} name The name of the field
   * @param {StringResolvable} value The value of the field
   * @param {boolean} [inline=false] Set the field to display inline
   * @returns {EmbedField}
   */
  static normalizeField(name, value, inline = false) {
    name = Util.resolveString(name);
    if (!name) throw new RangeError('EMBED_FIELD_NAME');
    value = Util.resolveString(value);
    if (!value) throw new RangeError('EMBED_FIELD_VALUE');
    return { name, value, inline };
  }

  /**
   * @typedef {Object} EmbedFieldData
   * @property {StringResolvable} name The name of this field
   * @property {StringResolvable} value The value of this field
   * @property {boolean} [inline] If this field will be displayed inline
   */

  /**
   * Normalizes field input and resolves strings.
   * @param  {...EmbedFieldData|EmbedFieldData[]} fields Fields to normalize
   * @returns {EmbedField[]}
   */
  static normalizeFields(...fields) {
    return fields
      .flat(2)
      .map(field =>
        this.normalizeField(
          field && field.name,
          field && field.value,
          field && typeof field.inline === 'boolean' ? field.inline : false,
        ),
      );
  }
}

module.exports = MessageEmbed;<|MERGE_RESOLUTION|>--- conflicted
+++ resolved
@@ -5,10 +5,6 @@
 
 /**
  * Represents an embed in a message (image/video preview, rich embed, etc.)
-<<<<<<< HEAD
- * <info>This class is only used for *received* embeds. If you wish to send one, use the {@link RichEmbed} class.</info>
-=======
->>>>>>> d7c5baf7
  */
 class MessageEmbed {
   constructor(data = {}) {
@@ -56,11 +52,7 @@
      * The timestamp of this embed
      * @type {?number}
      */
-<<<<<<< HEAD
-    this.timestamp = data.timestamp;
-=======
     this.timestamp = data.timestamp ? new Date(data.timestamp).getTime() : null;
->>>>>>> d7c5baf7
 
     /**
      * @typedef {Object} EmbedField
@@ -103,33 +95,6 @@
      * @property {number} height Height of this image
      * @property {number} width Width of this image
      */
-<<<<<<< HEAD
-    this.footer = data.footer ? new MessageEmbedFooter(this, data.footer) : null;
-  }
-
-  /**
-   * The date this embed was created
-   * @type {Date}
-   * @readonly
-   */
-  get createdAt() {
-    return new Date(this.createdTimestamp);
-  }
-
-  /**
-   * The hexadecimal version of the embed color, with a leading hash
-   * @type {?string}
-   * @readonly
-   */
-  get hexColor() {
-    if (!this.color) return null;
-    let col = this.color.toString(16);
-    while (col.length < 6) col = `0${col}`;
-    return `#${col}`;
-  }
-}
-=======
->>>>>>> d7c5baf7
 
     /**
      * The image of this embed, if there is one
